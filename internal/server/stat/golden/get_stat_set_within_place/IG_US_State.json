--- conflicted
+++ resolved
@@ -527,523 +527,263 @@
       "stat": {
         "geoId/01": {
           "date": "2021-12",
-<<<<<<< HEAD
-          "value": 2176466,
+          "value": 2190745,
           "meta_hash": 324358135
         },
         "geoId/02": {
           "date": "2021-12",
-          "value": 332649,
+          "value": 340340,
           "meta_hash": 324358135
         },
         "geoId/04": {
           "date": "2021-12",
-          "value": 3555764,
+          "value": 3432848,
           "meta_hash": 324358135
         },
         "geoId/05": {
           "date": "2021-12",
-          "value": 1319784,
+          "value": 1295042,
           "meta_hash": 324358135
         },
         "geoId/06": {
           "date": "2021-12",
-          "value": 18105404,
+          "value": 18127725,
           "meta_hash": 324358135
         },
         "geoId/08": {
           "date": "2021-12",
-          "value": 3094440,
+          "value": 3069774,
           "meta_hash": 324358135
         },
         "geoId/09": {
           "date": "2021-12",
-          "value": 1751033,
+          "value": 1780494,
           "meta_hash": 324358135
         },
         "geoId/10": {
           "date": "2021-12",
-          "value": 471262,
+          "value": 478905,
           "meta_hash": 324358135
         },
         "geoId/11": {
           "date": "2021-12",
-          "value": 390286,
+          "value": 363416,
           "meta_hash": 324358135
         },
         "geoId/12": {
           "date": "2021-12",
-          "value": 10282736,
+          "value": 10151014,
           "meta_hash": 324358135
         },
         "geoId/13": {
           "date": "2021-12",
-          "value": 5084054,
+          "value": 5085333,
           "meta_hash": 324358135
         },
         "geoId/15": {
           "date": "2021-12",
-          "value": 617205,
+          "value": 648696,
           "meta_hash": 324358135
         },
         "geoId/16": {
           "date": "2021-12",
-          "value": 890789,
+          "value": 897837,
           "meta_hash": 324358135
         },
         "geoId/17": {
           "date": "2021-12",
-          "value": 6046500,
+          "value": 6101098,
           "meta_hash": 324358135
         },
         "geoId/18": {
           "date": "2021-12",
-          "value": 3234050,
+          "value": 3239887,
           "meta_hash": 324358135
         },
         "geoId/19": {
           "date": "2021-12",
-          "value": 1611710,
+          "value": 1621202,
           "meta_hash": 324358135
         },
         "geoId/20": {
           "date": "2021-12",
-          "value": 1454196,
+          "value": 1463844,
           "meta_hash": 324358135
         },
         "geoId/21": {
           "date": "2021-12",
-          "value": 1946282,
+          "value": 1981225,
           "meta_hash": 324358135
         },
         "geoId/22": {
           "date": "2021-12",
-          "value": 1980077,
+          "value": 1988128,
           "meta_hash": 324358135
         },
         "geoId/23": {
           "date": "2021-12",
-          "value": 638911,
+          "value": 649342,
           "meta_hash": 324358135
         },
         "geoId/24": {
           "date": "2021-12",
-          "value": 2995642,
+          "value": 3050596,
           "meta_hash": 324358135
         },
         "geoId/25": {
           "date": "2021-12",
-          "value": 3563399,
+          "value": 3608001,
           "meta_hash": 324358135
         },
         "geoId/26": {
           "date": "2021-12",
-          "value": 4562738,
+          "value": 4588543,
           "meta_hash": 324358135
         },
         "geoId/27": {
           "date": "2021-12",
-          "value": 2947223,
+          "value": 2964323,
           "meta_hash": 324358135
         },
         "geoId/28": {
           "date": "2021-12",
-          "value": 1216778,
+          "value": 1205512,
           "meta_hash": 324358135
         },
         "geoId/29": {
           "date": "2021-12",
-          "value": 2970024,
+          "value": 2963173,
           "meta_hash": 324358135
         },
         "geoId/30": {
           "date": "2021-12",
-          "value": 531188,
+          "value": 538019,
           "meta_hash": 324358135
         },
         "geoId/31": {
           "date": "2021-12",
-          "value": 1012579,
+          "value": 1034993,
           "meta_hash": 324358135
         },
         "geoId/32": {
           "date": "2021-12",
-          "value": 1456430,
+          "value": 1420183,
           "meta_hash": 324358135
         },
         "geoId/33": {
           "date": "2021-12",
-          "value": 727032,
+          "value": 737129,
           "meta_hash": 324358135
         },
         "geoId/34": {
           "date": "2021-12",
-          "value": 4233109,
+          "value": 4452161,
           "meta_hash": 324358135
         },
         "geoId/35": {
           "date": "2021-12",
-          "value": 913408,
+          "value": 905213,
           "meta_hash": 324358135
         },
         "geoId/36": {
           "date": "2021-12",
-          "value": 8683231,
+          "value": 8901633,
           "meta_hash": 324358135
         },
         "geoId/37": {
           "date": "2021-12",
-          "value": 4909662,
+          "value": 4832694,
           "meta_hash": 324358135
         },
         "geoId/38": {
           "date": "2021-12",
-          "value": 385913,
+          "value": 390550,
           "meta_hash": 324358135
         },
         "geoId/39": {
           "date": "2021-12",
-          "value": 5488990,
+          "value": 5524977,
           "meta_hash": 324358135
         },
         "geoId/40": {
           "date": "2021-12",
-          "value": 1829523,
+          "value": 1807503,
           "meta_hash": 324358135
         },
         "geoId/41": {
           "date": "2021-12",
-          "value": 2087934,
+          "value": 2085481,
           "meta_hash": 324358135
         },
         "geoId/42": {
           "date": "2021-12",
-          "value": 5897129,
+          "value": 6026022,
           "meta_hash": 324358135
         },
         "geoId/44": {
           "date": "2021-12",
-          "value": 531042,
+          "value": 550986,
           "meta_hash": 324358135
         },
         "geoId/45": {
           "date": "2021-12",
-          "value": 2312318,
+          "value": 2291780,
           "meta_hash": 324358135
         },
         "geoId/46": {
           "date": "2021-12",
-          "value": 456113,
+          "value": 454636,
           "meta_hash": 324358135
         },
         "geoId/47": {
           "date": "2021-12",
-          "value": 3239201,
+          "value": 3263257,
           "meta_hash": 324358135
         },
         "geoId/48": {
           "date": "2021-12",
-          "value": 13785955,
+          "value": 13761548,
           "meta_hash": 324358135
         },
         "geoId/49": {
           "date": "2021-12",
-          "value": 1663997,
+          "value": 1669867,
           "meta_hash": 324358135
         },
         "geoId/50": {
           "date": "2021-12",
-          "value": 308107,
+          "value": 319776,
           "meta_hash": 324358135
         },
         "geoId/51": {
           "date": "2021-12",
-          "value": 4139573,
+          "value": 4155254,
           "meta_hash": 324358135
         },
         "geoId/53": {
           "date": "2021-12",
-          "value": 3824232,
+          "value": 3811532,
           "meta_hash": 324358135
         },
         "geoId/54": {
           "date": "2021-12",
-          "value": 759847,
+          "value": 761779,
           "meta_hash": 324358135
         },
         "geoId/55": {
           "date": "2021-12",
-          "value": 3032675,
+          "value": 3052474,
           "meta_hash": 324358135
         },
         "geoId/56": {
           "date": "2021-12",
-          "value": 283371,
+          "value": 278940,
           "meta_hash": 324358135
         },
         "geoId/72": {
           "date": "2021-12",
-          "value": 1054686,
-          "meta_hash": 324358135
-=======
-          "value": 2190745,
-          "meta_hash": 3125519592
-        },
-        "geoId/02": {
-          "date": "2021-12",
-          "value": 340340,
-          "meta_hash": 3125519592
-        },
-        "geoId/04": {
-          "date": "2021-12",
-          "value": 3432848,
-          "meta_hash": 3125519592
-        },
-        "geoId/05": {
-          "date": "2021-12",
-          "value": 1295042,
-          "meta_hash": 3125519592
-        },
-        "geoId/06": {
-          "date": "2021-12",
-          "value": 18127725,
-          "meta_hash": 3125519592
-        },
-        "geoId/08": {
-          "date": "2021-12",
-          "value": 3069774,
-          "meta_hash": 3125519592
-        },
-        "geoId/09": {
-          "date": "2021-12",
-          "value": 1780494,
-          "meta_hash": 3125519592
-        },
-        "geoId/10": {
-          "date": "2021-12",
-          "value": 478905,
-          "meta_hash": 3125519592
-        },
-        "geoId/11": {
-          "date": "2021-12",
-          "value": 363416,
-          "meta_hash": 3125519592
-        },
-        "geoId/12": {
-          "date": "2021-12",
-          "value": 10151014,
-          "meta_hash": 3125519592
-        },
-        "geoId/13": {
-          "date": "2021-12",
-          "value": 5085333,
-          "meta_hash": 3125519592
-        },
-        "geoId/15": {
-          "date": "2021-12",
-          "value": 648696,
-          "meta_hash": 3125519592
-        },
-        "geoId/16": {
-          "date": "2021-12",
-          "value": 897837,
-          "meta_hash": 3125519592
-        },
-        "geoId/17": {
-          "date": "2021-12",
-          "value": 6101098,
-          "meta_hash": 3125519592
-        },
-        "geoId/18": {
-          "date": "2021-12",
-          "value": 3239887,
-          "meta_hash": 3125519592
-        },
-        "geoId/19": {
-          "date": "2021-12",
-          "value": 1621202,
-          "meta_hash": 3125519592
-        },
-        "geoId/20": {
-          "date": "2021-12",
-          "value": 1463844,
-          "meta_hash": 3125519592
-        },
-        "geoId/21": {
-          "date": "2021-12",
-          "value": 1981225,
-          "meta_hash": 3125519592
-        },
-        "geoId/22": {
-          "date": "2021-12",
-          "value": 1988128,
-          "meta_hash": 3125519592
-        },
-        "geoId/23": {
-          "date": "2021-12",
-          "value": 649342,
-          "meta_hash": 3125519592
-        },
-        "geoId/24": {
-          "date": "2021-12",
-          "value": 3050596,
-          "meta_hash": 3125519592
-        },
-        "geoId/25": {
-          "date": "2021-12",
-          "value": 3608001,
-          "meta_hash": 3125519592
-        },
-        "geoId/26": {
-          "date": "2021-12",
-          "value": 4588543,
-          "meta_hash": 3125519592
-        },
-        "geoId/27": {
-          "date": "2021-12",
-          "value": 2964323,
-          "meta_hash": 3125519592
-        },
-        "geoId/28": {
-          "date": "2021-12",
-          "value": 1205512,
-          "meta_hash": 3125519592
-        },
-        "geoId/29": {
-          "date": "2021-12",
-          "value": 2963173,
-          "meta_hash": 3125519592
-        },
-        "geoId/30": {
-          "date": "2021-12",
-          "value": 538019,
-          "meta_hash": 3125519592
-        },
-        "geoId/31": {
-          "date": "2021-12",
-          "value": 1034993,
-          "meta_hash": 3125519592
-        },
-        "geoId/32": {
-          "date": "2021-12",
-          "value": 1420183,
-          "meta_hash": 3125519592
-        },
-        "geoId/33": {
-          "date": "2021-12",
-          "value": 737129,
-          "meta_hash": 3125519592
-        },
-        "geoId/34": {
-          "date": "2021-12",
-          "value": 4452161,
-          "meta_hash": 3125519592
-        },
-        "geoId/35": {
-          "date": "2021-12",
-          "value": 905213,
-          "meta_hash": 3125519592
-        },
-        "geoId/36": {
-          "date": "2021-12",
-          "value": 8901633,
-          "meta_hash": 3125519592
-        },
-        "geoId/37": {
-          "date": "2021-12",
-          "value": 4832694,
-          "meta_hash": 3125519592
-        },
-        "geoId/38": {
-          "date": "2021-12",
-          "value": 390550,
-          "meta_hash": 3125519592
-        },
-        "geoId/39": {
-          "date": "2021-12",
-          "value": 5524977,
-          "meta_hash": 3125519592
-        },
-        "geoId/40": {
-          "date": "2021-12",
-          "value": 1807503,
-          "meta_hash": 3125519592
-        },
-        "geoId/41": {
-          "date": "2021-12",
-          "value": 2085481,
-          "meta_hash": 3125519592
-        },
-        "geoId/42": {
-          "date": "2021-12",
-          "value": 6026022,
-          "meta_hash": 3125519592
-        },
-        "geoId/44": {
-          "date": "2021-12",
-          "value": 550986,
-          "meta_hash": 3125519592
-        },
-        "geoId/45": {
-          "date": "2021-12",
-          "value": 2291780,
-          "meta_hash": 3125519592
-        },
-        "geoId/46": {
-          "date": "2021-12",
-          "value": 454636,
-          "meta_hash": 3125519592
-        },
-        "geoId/47": {
-          "date": "2021-12",
-          "value": 3263257,
-          "meta_hash": 3125519592
-        },
-        "geoId/48": {
-          "date": "2021-12",
-          "value": 13761548,
-          "meta_hash": 3125519592
-        },
-        "geoId/49": {
-          "date": "2021-12",
-          "value": 1669867,
-          "meta_hash": 3125519592
-        },
-        "geoId/50": {
-          "date": "2021-12",
-          "value": 319776,
-          "meta_hash": 3125519592
-        },
-        "geoId/51": {
-          "date": "2021-12",
-          "value": 4155254,
-          "meta_hash": 3125519592
-        },
-        "geoId/53": {
-          "date": "2021-12",
-          "value": 3811532,
-          "meta_hash": 3125519592
-        },
-        "geoId/54": {
-          "date": "2021-12",
-          "value": 761779,
-          "meta_hash": 3125519592
-        },
-        "geoId/55": {
-          "date": "2021-12",
-          "value": 3052474,
-          "meta_hash": 3125519592
-        },
-        "geoId/56": {
-          "date": "2021-12",
-          "value": 278940,
-          "meta_hash": 3125519592
-        },
-        "geoId/72": {
-          "date": "2021-12",
           "value": 1157409,
-          "meta_hash": 3125519592
->>>>>>> 65e3c4e9
+          "meta_hash": 324358135
         }
       }
     }
