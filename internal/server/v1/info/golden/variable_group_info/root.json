{
  "node": "dc/g/Root",
  "info": {
    "absoluteName": "Data Commons Variables",
    "childStatVarGroups": [
      {
        "id": "dc/g/Agriculture",
        "specializedEntity": "Agriculture",
        "displayName": "Agriculture",
        "descendentStatVarCount": 167
      },
      {
        "id": "dc/g/Demographics",
        "specializedEntity": "Demographics",
        "displayName": "Demographics",
        "descendentStatVarCount": 33601
      },
      {
        "id": "dc/g/Economy",
        "specializedEntity": "Economy",
        "displayName": "Economy",
        "descendentStatVarCount": 65575
      },
      {
        "id": "dc/g/Education",
        "specializedEntity": "Education",
        "displayName": "Education",
        "descendentStatVarCount": 41561
      },
      {
        "id": "dc/g/Energy",
        "specializedEntity": "Energy",
        "displayName": "Energy",
        "descendentStatVarCount": 9754
      },
      {
        "id": "dc/g/Environment",
        "specializedEntity": "Environment",
        "displayName": "Environment",
        "descendentStatVarCount": 2664
      },
      {
        "id": "dc/g/Health",
        "specializedEntity": "Health",
        "displayName": "Health",
        "descendentStatVarCount": 15729
      },
      {
        "id": "dc/g/Housing",
        "specializedEntity": "Housing",
        "displayName": "Housing",
        "descendentStatVarCount": 534
      },
      {
        "id": "dc/g/Crime",
        "specializedEntity": "Crime",
        "displayName": "Crime",
        "descendentStatVarCount": 8617
      },
      {
        "id": "dc/g/Uncategorized",
        "specializedEntity": "Uncategorized",
        "displayName": "Uncategorized",
        "descendentStatVarCount": 12504
      },
      {
        "id": "dc/g/SDG",
        "specializedEntity": "Sustainable Development Goals",
        "displayName": "Sustainable Development Goals",
        "descendentStatVarCount": 3634
      }
    ],
<<<<<<< HEAD
    "descendentStatVarCount": 593586
=======
    "descendentStatVarCount": 154858
>>>>>>> 1c256c21
  }
}<|MERGE_RESOLUTION|>--- conflicted
+++ resolved
@@ -70,10 +70,6 @@
         "descendentStatVarCount": 3634
       }
     ],
-<<<<<<< HEAD
-    "descendentStatVarCount": 593586
-=======
-    "descendentStatVarCount": 154858
->>>>>>> 1c256c21
+    "descendentStatVarCount": 154849
   }
 }