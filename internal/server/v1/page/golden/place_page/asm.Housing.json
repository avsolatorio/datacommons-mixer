--- conflicted
+++ resolved
@@ -1206,22 +1206,12 @@
       }
     },
     "country/DEU": {
-<<<<<<< HEAD
-      "date": "2022",
-      "value": 83237100,
-      "metadata": {
-        "importName": "OECDRegionalDemography",
-        "provenanceUrl": "https://stats.oecd.org/Index.aspx?DataSetCode=REGION_DEMOGR#",
-        "measurementMethod": "OECDRegionalStatistics",
-        "observationPeriod": "P1Y"
-=======
       "date": "2019",
       "value": 83019213,
       "metadata": {
         "importName": "EurostatData",
         "provenanceUrl": "https://ec.europa.eu/eurostat/data/database",
         "measurementMethod": "EurostatRegionalPopulationData"
->>>>>>> 7c4cdec1
       }
     },
     "country/NGA": {
