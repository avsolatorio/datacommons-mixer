// Copyright 2022 Google LLC
//
// Licensed under the Apache License, Version 2.0 (the "License");
// you may not use this file except in compliance with the License.
// You may obtain a copy of the License at
//
//     https://www.apache.org/licenses/LICENSE-2.0
//
// Unless required by applicable law or agreed to in writing, software
// distributed under the License is distributed on an "AS IS" BASIS,
// WITHOUT WARRANTIES OR CONDITIONS OF ANY KIND, either express or implied.
// See the License for the specific language governing permissions and
// limitations under the License.

package server

import (
	"context"

	pb "github.com/datacommonsorg/mixer/internal/proto"
	"github.com/datacommonsorg/mixer/internal/server/v1/info"
	"github.com/datacommonsorg/mixer/internal/server/v1/observations"
	"github.com/datacommonsorg/mixer/internal/server/v1/page"
	"github.com/datacommonsorg/mixer/internal/server/v1/properties"
	"github.com/datacommonsorg/mixer/internal/server/v1/variables"
)

// Properties implements API for mixer.Properties.
func (s *Server) Properties(
	ctx context.Context, in *pb.PropertiesRequest,
) (*pb.PropertiesResponse, error) {
	return properties.Properties(ctx, in, s.store)
}

// BulkProperties implements API for mixer.BulkProperties.
func (s *Server) BulkProperties(
	ctx context.Context, in *pb.BulkPropertiesRequest,
) (*pb.BulkPropertiesResponse, error) {
	return properties.BulkProperties(ctx, in, s.store)
}

// Variables implements API for mixer.Variables.
func (s *Server) Variables(
	ctx context.Context, in *pb.VariablesRequest,
) (*pb.VariablesResponse, error) {
	return variables.Variables(ctx, in, s.store)
}

// BulkVariables implements API for mixer.BulkVariables.
func (s *Server) BulkVariables(
	ctx context.Context, in *pb.BulkVariablesRequest,
) (*pb.BulkVariablesResponse, error) {
	return variables.BulkVariables(ctx, in, s.store)
}

// PlaceInfo implements API for mixer.PlaceInfo.
func (s *Server) PlaceInfo(
	ctx context.Context, in *pb.PlaceInfoRequest,
) (*pb.PlaceInfoResponse, error) {
	return info.PlaceInfo(ctx, in, s.store)
}

// BulkPlaceInfo implements API for mixer.BulkPlaceInfo.
func (s *Server) BulkPlaceInfo(
	ctx context.Context, in *pb.BulkPlaceInfoRequest,
) (*pb.BulkPlaceInfoResponse, error) {
	return info.BulkPlaceInfo(ctx, in, s.store)
}

// VariableInfo implements API for mixer.VariableInfo.
func (s *Server) VariableInfo(
	ctx context.Context, in *pb.VariableInfoRequest,
) (*pb.VariableInfoResponse, error) {
	return info.VariableInfo(ctx, in, s.store)
}

// BulkVariableInfo implements API for mixer.BulkVariableInfo.
func (s *Server) BulkVariableInfo(
	ctx context.Context, in *pb.BulkVariableInfoRequest,
) (*pb.BulkVariableInfoResponse, error) {
	return info.BulkVariableInfo(ctx, in, s.store)
}

// ObservationsPoint implements API for mixer.ObservationsPoint.
func (s *Server) ObservationsPoint(
	ctx context.Context, in *pb.ObservationsPointRequest,
) (*pb.PointStat, error) {
	return observations.Point(ctx, in, s.store)
}

<<<<<<< HEAD
// BulkObservationsPoint implements API for mixer.BulkObservationsPoint.
func (s *Server) BulkObservationsPoint(
	ctx context.Context, in *pb.BulkObservationsPointRequest,
) (*pb.BulkObservationsPointResponse, error) {
	return observations.BulkPoint(ctx, in, s.store)
=======
// ObservationsSeries implements API for mixer.ObservationsSeries.
func (s *Server) ObservationsSeries(
	ctx context.Context, in *pb.ObservationsSeriesRequest,
) (*pb.ObservationsSeriesResponse, error) {
	return observations.Series(ctx, in, s.store)
>>>>>>> 1c5d0727
}

// ProteinPage implements API for mixer.ProteinPage.
func (s *Server) ProteinPage(
	ctx context.Context, in *pb.ProteinPageRequest,
) (*pb.GraphNodes, error) {
	return page.ProteinPage(ctx, in, s.store)
}

// PlacePage implements API for mixer.PlacePage.
func (s *Server) PlacePage(
	ctx context.Context, in *pb.PlacePageRequest,
) (*pb.GetPlacePageDataResponse, error) {
	return page.PlacePage(ctx, in, s.store)
}<|MERGE_RESOLUTION|>--- conflicted
+++ resolved
@@ -88,19 +88,18 @@
 	return observations.Point(ctx, in, s.store)
 }
 
-<<<<<<< HEAD
 // BulkObservationsPoint implements API for mixer.BulkObservationsPoint.
 func (s *Server) BulkObservationsPoint(
 	ctx context.Context, in *pb.BulkObservationsPointRequest,
 ) (*pb.BulkObservationsPointResponse, error) {
 	return observations.BulkPoint(ctx, in, s.store)
-=======
+}
+
 // ObservationsSeries implements API for mixer.ObservationsSeries.
 func (s *Server) ObservationsSeries(
 	ctx context.Context, in *pb.ObservationsSeriesRequest,
 ) (*pb.ObservationsSeriesResponse, error) {
 	return observations.Series(ctx, in, s.store)
->>>>>>> 1c5d0727
 }
 
 // ProteinPage implements API for mixer.ProteinPage.
