--- conflicted
+++ resolved
@@ -190,18 +190,11 @@
 	return resultSv, resultSvg
 }
 
-<<<<<<< HEAD
 func searchTokens(
 	tokens []string, index *resource.SearchIndex,
 ) ([]*pb.EntityInfo, []*pb.EntityInfo, []string) {
 	svMatches := map[string][]string{}
 	svgMatches := map[string][]string{}
-=======
-func searchTokens(tokens []string, index *resource.SearchIndex) (
-	[]*pb.EntityInfo, []*pb.EntityInfo) {
-	svCount := map[string]int{}
-	svgCount := map[string]int{}
->>>>>>> d72b4d62
 
 	// Get all matching sv and svg from the trie for each token
 	for _, token := range tokens {
