--- conflicted
+++ resolved
@@ -1,277 +1,8 @@
 {
   "statVars": [
     {
-<<<<<<< HEAD
-      "name": "Average proportion of deprivations for people multidimensionally poor",
-      "dcid": "sdg/SD_MDP_ANDI"
-=======
       "name": "Proportion of government spending in health, direct social transfers and education which benefit the monetary poor",
       "dcid": "sdg/SD_XPD_MNPO"
-    },
-    {
-      "name": "Account, income, poorest 40% (% ages 15+)",
-      "dcid": "worldBank/account_t_d_7"
->>>>>>> d7c9cbd9
-    },
-    {
-      "name": "Proportion of poor population receiving social assistance cash benefit, by sex",
-      "dcid": "sdg/SI_COV_POOR"
-    },
-    {
-      "name": "Average proportion of deprivations for people multidimensionally poor [Rural]",
-      "dcid": "sdg/SD_MDP_ANDI.URBANISATION--R"
-    },
-    {
-      "name": "Average proportion of deprivations for people multidimensionally poor [Urban]",
-      "dcid": "sdg/SD_MDP_ANDI.URBANISATION--U"
-    },
-    {
-      "name": "Percentage of Population With Poor General Health",
-      "dcid": "Percent_Person_18OrMoreYears_WithPoorGeneralHealth"
-    },
-    {
-      "name": "Proportion of poor population receiving social assistance cash benefit, by sex [Female]",
-      "dcid": "sdg/SI_COV_POOR.SEX--F"
-    },
-    {
-      "name": "Proportion of poor population receiving social assistance cash benefit, by sex [Male]",
-      "dcid": "sdg/SI_COV_POOR.SEX--M"
-    },
-    {
-      "name": "Lower Confidence Interval Limit, Prevalence of Physical Health Not Good",
-      "dcid": "LowerConfidenceIntervalLimit_Percent_Person_18OrMoreYears_WithPoorGeneralHealth"
-    },
-    {
-      "name": "Percentage Receiving Poor Social Support Among Population",
-      "dcid": "Percent_ReceivingPoorSocialSupport_In_Count_Person"
-    },
-    {
-      "name": "Upper Confidence Interval Limit, Prevalence of Physical Health Not Good",
-      "dcid": "UpperConfidenceIntervalLimit_Percent_Person_18OrMoreYears_WithPoorGeneralHealth"
-    },
-    {
-      "name": "Percentage Receiving Poor Social Support Among Citizen Population",
-      "dcid": "Percent_ReceivingPoorSocialSupport_In_Count_Person_Citizen"
-    },
-    {
-      "name": "Percentage Receiving Poor Social Support Among Female Population",
-      "dcid": "Percent_ReceivingPoorSocialSupport_In_Count_Person_Female"
-    },
-    {
-      "name": "Percentage Receiving Poor Social Support Among Foreign Born Outside EU28 Population",
-      "dcid": "Percent_ReceivingPoorSocialSupport_In_Count_Person_ForeignBornOutsideEU28"
-    },
-    {
-      "name": "Percentage Receiving Poor Social Support Among Foreign Born Population",
-      "dcid": "Percent_ReceivingPoorSocialSupport_In_Count_Person_ForeignBorn"
-    },
-    {
-      "name": "Percentage Receiving Poor Social Support Among Foreign Born Within EU28 Population",
-      "dcid": "Percent_ReceivingPoorSocialSupport_In_Count_Person_ForeignBornWithinEU28"
-    },
-    {
-      "name": "Percentage Receiving Poor Social Support Among Less Than Primary Education Or Primary Education Or Lower Secondary Education Population",
-      "dcid": "Percent_ReceivingPoorSocialSupport_In_Count_Person_LessThanPrimaryEducationOrPrimaryEducationOrLowerSecondaryEducation"
-    },
-    {
-      "name": "Percentage Receiving Poor Social Support Among Limited Activity Limitation Population",
-      "dcid": "Percent_ReceivingPoorSocialSupport_In_Count_Person_LimitedActivityLimitation"
-    },
-    {
-      "name": "Percentage Receiving Poor Social Support Among Male Population",
-      "dcid": "Percent_ReceivingPoorSocialSupport_In_Count_Person_Male"
-    },
-    {
-      "name": "Percentage Receiving Poor Social Support Among Moderate Activity Limitation Population",
-      "dcid": "Percent_ReceivingPoorSocialSupport_In_Count_Person_ModerateActivityLimitation"
-    },
-    {
-      "name": "Percentage Receiving Poor Social Support Among Native Population",
-      "dcid": "Percent_ReceivingPoorSocialSupport_In_Count_Person_Native"
-    },
-    {
-      "name": "Percentage Receiving Poor Social Support Among No Activity Limitation Population",
-      "dcid": "Percent_ReceivingPoorSocialSupport_In_Count_Person_NoActivityLimitation"
-    },
-    {
-      "name": "Percentage Receiving Poor Social Support Among Not A Citizen Population",
-      "dcid": "Percent_ReceivingPoorSocialSupport_In_Count_Person_NotACitizen"
-    },
-    {
-      "name": "Percentage Receiving Poor Social Support Among Rural Population",
-      "dcid": "Percent_ReceivingPoorSocialSupport_In_Count_Person_Rural"
-    },
-    {
-      "name": "Percentage Receiving Poor Social Support Among Semi Urban Population",
-      "dcid": "Percent_ReceivingPoorSocialSupport_In_Count_Person_SemiUrban"
-    },
-    {
-      "name": "Percentage Receiving Poor Social Support Among Severe Activity Limitation Population",
-      "dcid": "Percent_ReceivingPoorSocialSupport_In_Count_Person_SevereActivityLimitation"
-    },
-    {
-      "name": "Percentage Receiving Poor Social Support Among Tertiary Education Population",
-      "dcid": "Percent_ReceivingPoorSocialSupport_In_Count_Person_TertiaryEducation"
-    },
-    {
-      "name": "Percentage Receiving Poor Social Support Among Upper Secondary Education Or Post Secondary Non Tertiary Education Population",
-      "dcid": "Percent_ReceivingPoorSocialSupport_In_Count_Person_UpperSecondaryEducationOrPostSecondaryNonTertiaryEducation"
-    },
-    {
-      "name": "Percentage Receiving Poor Social Support Among Urban Population",
-      "dcid": "Percent_ReceivingPoorSocialSupport_In_Count_Person_Urban"
-    },
-    {
-      "name": "Percentage Receiving Poor Social Support Among Citizen Outside EU28 Population",
-      "dcid": "Percent_ReceivingPoorSocialSupport_In_Count_Person_CitizenOutsideEU28"
-    },
-    {
-      "name": "Percentage Receiving Poor Social Support Among Citizen, Female Population",
-      "dcid": "Percent_ReceivingPoorSocialSupport_In_Count_Person_Citizen_Female"
-    },
-    {
-      "name": "Percentage Receiving Poor Social Support Among Citizen, Male Population",
-      "dcid": "Percent_ReceivingPoorSocialSupport_In_Count_Person_Citizen_Male"
-    },
-    {
-      "name": "Percentage Receiving Poor Social Support Among Female, Foreign Born Outside EU28 Population",
-      "dcid": "Percent_ReceivingPoorSocialSupport_In_Count_Person_Female_ForeignBornOutsideEU28"
-    },
-    {
-      "name": "Percentage Receiving Poor Social Support Among Female, Foreign Born Population",
-      "dcid": "Percent_ReceivingPoorSocialSupport_In_Count_Person_Female_ForeignBorn"
-    },
-    {
-      "name": "Percentage Receiving Poor Social Support Among Female, Foreign Born Within EU28 Population",
-      "dcid": "Percent_ReceivingPoorSocialSupport_In_Count_Person_Female_ForeignBornWithinEU28"
-    },
-    {
-      "name": "Percentage Receiving Poor Social Support Among Female, Limited Activity Limitation Population",
-      "dcid": "Percent_ReceivingPoorSocialSupport_In_Count_Person_Female_LimitedActivityLimitation"
-    },
-    {
-      "name": "Percentage Receiving Poor Social Support Among Female, Moderate Activity Limitation Population",
-      "dcid": "Percent_ReceivingPoorSocialSupport_In_Count_Person_Female_ModerateActivityLimitation"
-    },
-    {
-      "name": "Percentage Receiving Poor Social Support Among Female, Native Population",
-      "dcid": "Percent_ReceivingPoorSocialSupport_In_Count_Person_Female_Native"
-    },
-    {
-      "name": "Percentage Receiving Poor Social Support Among Female, No Activity Limitation Population",
-      "dcid": "Percent_ReceivingPoorSocialSupport_In_Count_Person_Female_NoActivityLimitation"
-    },
-    {
-      "name": "Percentage Receiving Poor Social Support Among Female, Severe Activity Limitation Population",
-      "dcid": "Percent_ReceivingPoorSocialSupport_In_Count_Person_Female_SevereActivityLimitation"
-    },
-    {
-      "name": "Percentage Receiving Poor Social Support Among Less Than Primary Education Or Primary Education Or Lower Secondary Education, Female Population",
-      "dcid": "Percent_ReceivingPoorSocialSupport_In_Count_Person_LessThanPrimaryEducationOrPrimaryEducationOrLowerSecondaryEducation_Female"
-    },
-    {
-      "name": "Percentage Receiving Poor Social Support Among Less Than Primary Education Or Primary Education Or Lower Secondary Education, Male Population",
-      "dcid": "Percent_ReceivingPoorSocialSupport_In_Count_Person_LessThanPrimaryEducationOrPrimaryEducationOrLowerSecondaryEducation_Male"
-    },
-    {
-      "name": "Percentage Receiving Poor Social Support Among Male, Foreign Born Outside EU28 Population",
-      "dcid": "Percent_ReceivingPoorSocialSupport_In_Count_Person_Male_ForeignBornOutsideEU28"
-    },
-    {
-      "name": "Percentage Receiving Poor Social Support Among Male, Foreign Born Population",
-      "dcid": "Percent_ReceivingPoorSocialSupport_In_Count_Person_Male_ForeignBorn"
-    },
-    {
-      "name": "Percentage Receiving Poor Social Support Among Male, Foreign Born Within EU28 Population",
-      "dcid": "Percent_ReceivingPoorSocialSupport_In_Count_Person_Male_ForeignBornWithinEU28"
-    },
-    {
-      "name": "Percentage Receiving Poor Social Support Among Male, Limited Activity Limitation Population",
-      "dcid": "Percent_ReceivingPoorSocialSupport_In_Count_Person_Male_LimitedActivityLimitation"
-    },
-    {
-      "name": "Percentage Receiving Poor Social Support Among Male, Moderate Activity Limitation Population",
-      "dcid": "Percent_ReceivingPoorSocialSupport_In_Count_Person_Male_ModerateActivityLimitation"
-    },
-    {
-      "name": "Percentage Receiving Poor Social Support Among Male, Native Population",
-      "dcid": "Percent_ReceivingPoorSocialSupport_In_Count_Person_Male_Native"
-    },
-    {
-      "name": "Percentage Receiving Poor Social Support Among Male, No Activity Limitation Population",
-      "dcid": "Percent_ReceivingPoorSocialSupport_In_Count_Person_Male_NoActivityLimitation"
-    },
-    {
-      "name": "Percentage Receiving Poor Social Support Among Male, Severe Activity Limitation Population",
-      "dcid": "Percent_ReceivingPoorSocialSupport_In_Count_Person_Male_SevereActivityLimitation"
-    },
-    {
-      "name": "Percentage Receiving Poor Social Support Among Not A Citizen, Female Population",
-      "dcid": "Percent_ReceivingPoorSocialSupport_In_Count_Person_NotACitizen_Female"
-    },
-    {
-      "name": "Percentage Receiving Poor Social Support Among Not A Citizen, Male Population",
-      "dcid": "Percent_ReceivingPoorSocialSupport_In_Count_Person_NotACitizen_Male"
-    },
-    {
-      "name": "Percentage Receiving Poor Social Support Among Rural, Female Population",
-      "dcid": "Percent_ReceivingPoorSocialSupport_In_Count_Person_Rural_Female"
-    },
-    {
-      "name": "Percentage Receiving Poor Social Support Among Rural, Male Population",
-      "dcid": "Percent_ReceivingPoorSocialSupport_In_Count_Person_Rural_Male"
-    },
-    {
-      "name": "Percentage Receiving Poor Social Support Among Semi Urban, Female Population",
-      "dcid": "Percent_ReceivingPoorSocialSupport_In_Count_Person_SemiUrban_Female"
-    },
-    {
-      "name": "Percentage Receiving Poor Social Support Among Semi Urban, Male Population",
-      "dcid": "Percent_ReceivingPoorSocialSupport_In_Count_Person_SemiUrban_Male"
-    },
-    {
-      "name": "Percentage Receiving Poor Social Support Among Tertiary Education, Female Population",
-      "dcid": "Percent_ReceivingPoorSocialSupport_In_Count_Person_TertiaryEducation_Female"
-    },
-    {
-      "name": "Percentage Receiving Poor Social Support Among Tertiary Education, Male Population",
-      "dcid": "Percent_ReceivingPoorSocialSupport_In_Count_Person_TertiaryEducation_Male"
-    },
-    {
-      "name": "Percentage Receiving Poor Social Support Among Upper Secondary Education Or Post Secondary Non Tertiary Education, Female Population",
-      "dcid": "Percent_ReceivingPoorSocialSupport_In_Count_Person_UpperSecondaryEducationOrPostSecondaryNonTertiaryEducation_Female"
-    },
-    {
-      "name": "Percentage Receiving Poor Social Support Among Upper Secondary Education Or Post Secondary Non Tertiary Education, Male Population",
-      "dcid": "Percent_ReceivingPoorSocialSupport_In_Count_Person_UpperSecondaryEducationOrPostSecondaryNonTertiaryEducation_Male"
-    },
-    {
-      "name": "Percentage Receiving Poor Social Support Among Urban, Female Population",
-      "dcid": "Percent_ReceivingPoorSocialSupport_In_Count_Person_Urban_Female"
-    },
-    {
-      "name": "Percentage Receiving Poor Social Support Among Urban, Male Population",
-      "dcid": "Percent_ReceivingPoorSocialSupport_In_Count_Person_Urban_Male"
-    },
-    {
-      "name": "Percentage Receiving Poor Social Support Among Within EU28 And Not A Citizen Population",
-      "dcid": "Percent_ReceivingPoorSocialSupport_In_Count_Person_WithinEU28AndNotACitizen"
-    },
-    {
-      "name": "Percentage Receiving Poor Social Support Among Citizen Outside EU28, Female Population",
-      "dcid": "Percent_ReceivingPoorSocialSupport_In_Count_Person_CitizenOutsideEU28_Female"
-    },
-    {
-      "name": "Percentage Receiving Poor Social Support Among Citizen Outside EU28, Male Population",
-      "dcid": "Percent_ReceivingPoorSocialSupport_In_Count_Person_CitizenOutsideEU28_Male"
-    },
-    {
-      "name": "Percentage Receiving Poor Social Support Among Within EU28 And Not A Citizen, Female Population",
-      "dcid": "Percent_ReceivingPoorSocialSupport_In_Count_Person_WithinEU28AndNotACitizen_Female"
-    },
-    {
-      "name": "Percentage Receiving Poor Social Support Among Within EU28 And Not A Citizen, Male Population",
-      "dcid": "Percent_ReceivingPoorSocialSupport_In_Count_Person_WithinEU28AndNotACitizen_Male"
     },
     {
       "name": "Account, income, poorest 40% (% ages 15+)",
