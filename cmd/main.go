--- conflicted
+++ resolved
@@ -37,7 +37,6 @@
 )
 
 var (
-<<<<<<< HEAD
 	bqDataset        = flag.String("bq_dataset", "", "DataCommons BigQuery dataset.")
 	btProject        = flag.String("bt_project", "", "GCP project containing the BigTable instance.")
 	baseBtInstance   = flag.String("base_bt_instance", "", "Base cache BigTable instance.")
@@ -47,18 +46,7 @@
 	port             = flag.Int("port", 12345, "Port on which to run the server.")
 	useALTS          = flag.Bool("use_alts", false, "Whether to use ALTS server authentication")
 	bigqueryOnly     = flag.Bool("bigquery_only", false, "The service only serves sparql query")
-=======
-	bqDataset         = flag.String("bq_dataset", "", "DataCommons BigQuery dataset.")
-	btTableName       = flag.String("bt_table", "", "DataCommons Bigtable table.")
-	btProject         = flag.String("bt_project", "", "GCP project containing the BigTable instance.")
-	btInstance        = flag.String("bt_instance", "", "BigTable instance.")
-	projectID         = flag.String("project_id", "", "The cloud project to run the mixer instance.")
-	port              = flag.Int("port", 12345, "Port on which to run the server.")
-	useALTS           = flag.Bool("use_alts", false, "Whether to use ALTS server authentication")
-	enableBranchCache = flag.Bool("enable_branch_cache", true, "Whether to use branch cache")
-	bigqueryOnly      = flag.Bool("bigquery_only", false, "The service only serves sparql query")
-	schemaPath        = flag.String("schema_path", "/translator/mapping", "The director that contains the schema mapping files")
->>>>>>> 6c57f0c5
+	schemaPath       = flag.String("schema_path", "/translator/mapping", "The director that contains the schema mapping files")
 )
 
 const (
@@ -102,25 +90,8 @@
 		if err != nil {
 			log.Fatalf("Failed to create BigTable client: %v", err)
 		}
-<<<<<<< HEAD
 		branchTableName, err := server.ReadBranchTableName(
 			ctx, branchCacheVersionBucket, branchCacheVersionFile)
-=======
-		btTables = append(btTables, btTable)
-	}
-
-	// Metadata.
-	metadata, err := server.NewMetadata(*bqDataset, *schemaPath)
-	if err != nil {
-		log.Fatalf("Failed to create metadata: %v", err)
-	}
-
-	memcache := &server.Memcache{}
-	if !*bigqueryOnly && *enableBranchCache {
-		// Memcache
-		branchCacheFolder, err := server.ReadBranchCacheFolder(
-			ctx, branchCacheBucket, branchCacheVersionFile)
->>>>>>> 6c57f0c5
 		if err != nil {
 			log.Fatalf("Failed to read branch cache folder: %v", err)
 		}
@@ -138,7 +109,7 @@
 	}
 
 	// Metadata.
-	metadata, err := server.NewMetadata(*bqDataset, *btProject, *branchBtInstance)
+	metadata, err := server.NewMetadata(*bqDataset, *btProject, *branchBtInstance, *schemaPath)
 	if err != nil {
 		log.Fatalf("Failed to create metadata: %v", err)
 	}
