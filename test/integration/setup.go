--- conflicted
+++ resolved
@@ -72,17 +72,13 @@
 	if err != nil {
 		return nil, err
 	}
-<<<<<<< HEAD
 
 	branchTable, err := createBranchTable(ctx)
 	if err != nil {
 		return nil, err
 	}
 
-	metadata, err := server.NewMetadata(strings.TrimSpace(string(bqTableID)), btProject, "")
-=======
-	metadata, err := server.NewMetadata(strings.TrimSpace(string(bqTableID)), schemaPath)
->>>>>>> 6c57f0c5
+	metadata, err := server.NewMetadata(strings.TrimSpace(string(bqTableID)), btProject, "", schemaPath)
 	if err != nil {
 		return nil, err
 	}
@@ -101,11 +97,7 @@
 	if err != nil {
 		log.Fatalf("failed to create Bigquery client: %v", err)
 	}
-<<<<<<< HEAD
-	metadata, err := server.NewMetadata(strings.TrimSpace(string(bqTableID)), btProject, "")
-=======
-	metadata, err := server.NewMetadata(strings.TrimSpace(string(bqTableID)), schemaPath)
->>>>>>> 6c57f0c5
+	metadata, err := server.NewMetadata(strings.TrimSpace(string(bqTableID)), btProject, "", schemaPath)
 	if err != nil {
 		return nil, err
 	}
